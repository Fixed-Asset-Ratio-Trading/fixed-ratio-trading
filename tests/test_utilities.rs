--- conflicted
+++ resolved
@@ -1797,17 +1797,10 @@
         println!("Test 4: Owner information accuracy");
         
         // Create a pool for owner testing
-<<<<<<< HEAD
-        let delegate_primary_mint = Keypair::new();
-        let delegate_base_mint = Keypair::new();
-        let delegate_lp_a_mint = Keypair::new();
-        let delegate_lp_b_mint = Keypair::new();
-=======
         let owner_primary_mint = Keypair::new();
         let owner_base_mint = Keypair::new();
         let owner_lp_a_mint = Keypair::new();
         let owner_lp_b_mint = Keypair::new();
->>>>>>> d285bf21
         
         create_test_mints(
             &mut ctx.env.banks_client,
@@ -1849,23 +1842,14 @@
         assert!(result.is_ok(), "get_pool_info instruction should succeed for owner info");
         
         // Verify owner information
-<<<<<<< HEAD
-        let pool_state = get_pool_state(&mut ctx.env.banks_client, &delegate_pool_config.pool_state_pda).await
-=======
         let pool_state = get_pool_state(&mut ctx.env.banks_client, &owner_pool_config.pool_state_pda).await
->>>>>>> d285bf21
             .expect("Pool state should exist");
         
         // Verify owner information
         assert_eq!(pool_state.owner, ctx.env.payer.pubkey(), "Pool owner should be correct");
         
-<<<<<<< HEAD
-        // Note: Delegate management system has been removed - now using owner-only operations
-        // Pool operations are now controlled directly by the pool owner
-=======
         // Pool operations are controlled directly by the pool owner (owner-only system)
         // No delegate system - all operations require owner authorization
->>>>>>> d285bf21
         
         println!("✅ Owner information accuracy validation passed");
     }
